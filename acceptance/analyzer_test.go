package acceptance

import (
	"context"
	"encoding/json"
	"fmt"
	"io/ioutil"
	"math/rand"
	"os"
	"os/exec"
	"path/filepath"
	"runtime"
	"testing"
	"time"

	"github.com/BurntSushi/toml"
	ih "github.com/buildpacks/imgutil/testhelpers"
	"github.com/google/go-containerregistry/pkg/authn"
	"github.com/sclevine/spec"
	"github.com/sclevine/spec/report"

	"github.com/buildpacks/lifecycle/auth"
	"github.com/buildpacks/lifecycle/platform"
	h "github.com/buildpacks/lifecycle/testhelpers"
)

var (
	analyzerBinaryDir    = filepath.Join("testdata", "analyzer", "analyze-image", "container", "cnb", "lifecycle")
	analyzeDockerContext = filepath.Join("testdata", "analyzer", "analyze-image")
	analyzeImage         = "lifecycle/acceptance/analyzer"
	analyzerPath         = "/cnb/lifecycle/analyzer"
	cacheFixtureDir      = filepath.Join("testdata", "analyzer", "cache-dir")
	daemonOS             string
	noAuthRegistry       *ih.DockerRegistry
	registry             *ih.DockerRegistry
	registryNetwork      string
)

func TestAnalyzer(t *testing.T) {
	rand.Seed(time.Now().UTC().UnixNano())

	info, err := h.DockerCli(t).Info(context.TODO())
	h.AssertNil(t, err)
	daemonOS = info.OSType

	// Setup registry

	dockerConfigDir, err := ioutil.TempDir("", "test.docker.config.dir")
	h.AssertNil(t, err)
	defer os.RemoveAll(dockerConfigDir)

	regVolumeID := "test-registry-volume-" + h.RandString(10)
	registry = ih.NewDockerRegistry(ih.WithAuth(dockerConfigDir), ih.WithSharedStorageVolume(regVolumeID))
	registry.Start(t)
	defer registry.Stop(t)

	noAuthRegistry = ih.NewDockerRegistry(ih.WithSharedStorageVolume(regVolumeID))
	noAuthRegistry.Start(t)
	defer noAuthRegistry.Stop(t)

	// if registry is listening on localhost, use host networking to allow containers to reach it
	registryNetwork = "default"
	if registry.Host == "localhost" {
		registryNetwork = "host"
	}

	os.Setenv("DOCKER_CONFIG", registry.DockerDirectory)
	// Copy docker config directory to analyze-image container
	targetDockerConfig := filepath.Join("testdata", "analyzer", "analyze-image", "container", "docker-config")
	h.AssertNil(t, os.RemoveAll(filepath.Join(targetDockerConfig, "config.json")))
	h.RecursiveCopy(t, registry.DockerDirectory, targetDockerConfig)

	// Setup test container

	h.MakeAndCopyLifecycle(t, daemonOS, analyzerBinaryDir)
	h.DockerBuild(t,
		analyzeImage,
		analyzeDockerContext,
		h.WithFlags("-f", filepath.Join(analyzeDockerContext, dockerfileName)),
	)
	defer h.DockerImageRemove(t, analyzeImage)

	spec.Run(t, "acceptance-analyzer", testAnalyzer, spec.Parallel(), spec.Report(report.Terminal{}))
}

func testAnalyzer(t *testing.T, when spec.G, it spec.S) {
	var copyDir, containerName, cacheVolume string

	it.Before(func() {
		containerName = "test-container-" + h.RandString(10)
		var err error
		copyDir, err = ioutil.TempDir("", "test-docker-copy-")
		h.AssertNil(t, err)
	})

	it.After(func() {
		if h.DockerContainerExists(t, containerName) {
			h.Run(t, exec.Command("docker", "rm", containerName))
		}
		if h.DockerVolumeExists(t, cacheVolume) {
			h.DockerVolumeRemove(t, cacheVolume)
		}
		os.RemoveAll(copyDir)
	})

	when("called without an app image", func() {
		it("errors", func() {
			cmd := exec.Command(
				"docker", "run", "--rm",
				"--env", "CNB_PLATFORM_API="+latestPlatformAPI,
				analyzeImage,
				ctrPath(analyzerPath),
			)
			output, err := cmd.CombinedOutput()

			h.AssertNotNil(t, err)
			expected := "failed to parse arguments: received 0 arguments, but expected 1"
			h.AssertStringContains(t, string(output), expected)
		})
	})

	when("cache image tag and cache directory are both blank", func() {
		it("warns", func() {
			output := h.DockerRun(t,
				analyzeImage,
<<<<<<< HEAD
				h.WithArgs(
					ctrPath(analyzerPath),
					"some-image",
				),
=======
				h.WithFlags("--env", "CNB_PLATFORM_API="+latestPlatformAPI),
				h.WithArgs(analyzerPath, "some-image"),
>>>>>>> 120abfec
			)

			expected := "Not restoring cached layer metadata, no cache flag specified."
			h.AssertStringContains(t, output, expected)
		})
	})

	when("the provided layers directory isn't writeable", func() {
		it("recursively chowns the directory", func() {
			h.SkipIf(t, runtime.GOOS == "windows", "Not relevant on Windows")

			output := h.DockerRun(t,
				analyzeImage,
				h.WithFlags("--env", "CNB_PLATFORM_API="+latestPlatformAPI),
				h.WithBash(fmt.Sprintf("chown -R 9999:9999 /layers; chmod -R 775 /layers; %s some-image; ls -al /layers", analyzerPath)),
			)

			h.AssertMatch(t, output, "2222 3333 .+ \\.")
			h.AssertMatch(t, output, "2222 3333 .+ group.toml")
		})
	})

	when("group path is provided", func() {
		it("uses the provided group path", func() {
			h.DockerSeedRunAndCopy(t,
				containerName,
				cacheFixtureDir, ctrPath("/cache"),
				copyDir, ctrPath("/layers"),
				analyzeImage,
<<<<<<< HEAD
=======
				"/layers",
				h.WithFlags(
					"--volume", cacheVolume+":"+"/cache", // use a cache so that we can observe the effect of other-group.toml on /layers
					"--env", "CNB_PLATFORM_API="+latestPlatformAPI,
				),
>>>>>>> 120abfec
				h.WithArgs(
					ctrPath(analyzerPath),
					"-cache-dir", ctrPath("/cache"),
					"-group", ctrPath("/layers/other-group.toml"),
					"some-image",
				),
			)

			h.AssertPathExists(t, filepath.Join(copyDir, "layers", "some-other-buildpack-id"))
			h.AssertPathDoesNotExist(t, filepath.Join(copyDir, "layers", "some-buildpack-id"))
		})
	})

	when("analyzed path is provided", func() {
		it("writes analyzed.toml at the provided path", func() {
			h.DockerRunAndCopy(t,
				containerName,
				copyDir,
				ctrPath("/some-dir/some-analyzed.toml"),
				analyzeImage,
<<<<<<< HEAD
=======
				"/some-dir/some-analyzed.toml",
				h.WithFlags("--env", "CNB_PLATFORM_API="+latestPlatformAPI),
>>>>>>> 120abfec
				h.WithArgs(
					ctrPath(analyzerPath),
					"-analyzed", ctrPath("/some-dir/some-analyzed.toml"),
					"some-image",
				),
			)

			assertAnalyzedMetadata(t, filepath.Join(copyDir, "some-analyzed.toml"))
		})
	})

	when("daemon case", func() {
		it("writes analyzed.toml", func() {
			h.DockerRunAndCopy(t,
				containerName,
				copyDir,
				ctrPath("/layers/analyzed.toml"),
				analyzeImage,
<<<<<<< HEAD
				h.WithFlags(dockerSocketMount...),
				h.WithArgs(
					ctrPath(analyzerPath),
					"-daemon",
					"some-image",
				),
=======
				"/layers/analyzed.toml",
				h.WithFlags(append(
					dockerSocketMount,
					"--env", "CNB_PLATFORM_API="+latestPlatformAPI,
				)...),
				h.WithArgs(analyzerPath, "-daemon", "some-image"),
>>>>>>> 120abfec
			)

			assertAnalyzedMetadata(t, filepath.Join(copyDir, "analyzed.toml"))
		})

		when("app image exists", func() {
			var appImage string

			it.Before(func() {
				appImage = "some-app-image-" + h.RandString(10)
				metadata := minifyMetadata(t, filepath.Join("testdata", "analyzer", "app_image_metadata.json"), platform.LayersMetadata{})

				cmd := exec.Command(
					"docker",
					"build",
					"-t", appImage,
					"--build-arg", "fromImage="+containerBaseImage,
					"--build-arg", "metadata="+metadata,
					filepath.Join("testdata", "analyzer", "app-image"),
				)
				h.Run(t, cmd)
			})

			it.After(func() {
				h.DockerImageRemove(t, appImage)
			})

			it("restores app metadata", func() {
				output := h.DockerRunAndCopy(t,
					containerName,
					copyDir,
					ctrPath("/layers"),
					analyzeImage,
<<<<<<< HEAD
					h.WithFlags(dockerSocketMount...),
					h.WithArgs(
						ctrPath(analyzerPath),
						"-daemon",
						appImage,
					),
=======
					"/layers",
					h.WithFlags(append(
						dockerSocketMount,
						"--env", "CNB_PLATFORM_API="+latestPlatformAPI,
					)...),
					h.WithArgs(analyzerPath, "-daemon", appImage),
>>>>>>> 120abfec
				)

				assertLogsAndRestoresAppMetadata(t, copyDir, output)
			})

			when("skip layers is provided", func() {
				it("writes analyzed.toml and does not write buildpack layer metadata", func() {
					output := h.DockerRunAndCopy(t,
						containerName,
						copyDir,
						ctrPath("/layers"),
						analyzeImage,
<<<<<<< HEAD
						h.WithFlags(dockerSocketMount...),
=======
						"/layers",
						h.WithFlags(append(
							dockerSocketMount,
							"--env", "CNB_PLATFORM_API="+latestPlatformAPI,
						)...),
>>>>>>> 120abfec
						h.WithArgs(
							ctrPath(analyzerPath),
							"-daemon",
							"-skip-layers",
							appImage,
						),
					)

					assertAnalyzedMetadata(t, filepath.Join(copyDir, "layers", "analyzed.toml"))
					assertWritesStoreTomlOnly(t, copyDir, output)
				})
			})
		})

		when("cache is provided", func() {
			when("cache image case", func() {
				when("cache image is in a daemon", func() {
					var cacheImage string

					it.Before(func() {
						metadata := minifyMetadata(t, filepath.Join("testdata", "analyzer", "cache_image_metadata.json"), platform.CacheMetadata{})
						cacheImage = "some-cache-image-" + h.RandString(10)

						cmd := exec.Command(
							"docker",
							"build",
							"-t", cacheImage,
							"--build-arg", "fromImage="+containerBaseImage,
							"--build-arg", "metadata="+metadata,
							filepath.Join("testdata", "analyzer", "cache-image"),
						)
						h.Run(t, cmd)
					})

					it.After(func() {
						h.DockerImageRemove(t, cacheImage)
					})

					it("ignores the cache", func() {
						h.DockerRunAndCopy(t,
							containerName,
							copyDir,
							ctrPath("/layers"),
							analyzeImage,
<<<<<<< HEAD
							h.WithFlags(dockerSocketMount...),
=======
							"/layers",
							h.WithFlags(append(
								dockerSocketMount,
								"--env", "CNB_PLATFORM_API="+latestPlatformAPI,
							)...),
>>>>>>> 120abfec
							h.WithArgs(
								ctrPath(analyzerPath),
								"-daemon",
								"-cache-image", cacheImage,
								"some-image",
							),
						)

						h.AssertPathDoesNotExist(t, filepath.Join(copyDir, "layers", "some-buildpack-id", "some-layer.sha"))
						h.AssertPathDoesNotExist(t, filepath.Join(copyDir, "layers", "some-buildpack-id", "some-layer.toml"))
					})
				})

				when("cache image is in a registry", func() {
					when("auth registry", func() {
						var authRegCacheImage, cacheAuthConfig string

						it.Before(func() {
							metadata := minifyMetadata(t, filepath.Join("testdata", "analyzer", "cache_image_metadata.json"), platform.CacheMetadata{})
							authRegCacheImage, cacheAuthConfig = buildAuthRegistryImage(
								t,
								"some-cache-image-"+h.RandString(10),
								filepath.Join("testdata", "analyzer", "cache-image"),
								"--build-arg", "fromImage="+containerBaseImage,
								"--build-arg", "metadata="+metadata,
							)
						})

						it.After(func() {
							h.DockerImageRemove(t, authRegCacheImage)
						})

						when("registry creds are provided in CNB_REGISTRY_AUTH", func() {
							it("restores cache metadata", func() {
								output := h.DockerRunAndCopy(t,
									containerName,
									copyDir,
									"/layers",
									analyzeImage,
									h.WithFlags(append(
										dockerSocketMount,
<<<<<<< HEAD
										"--env", "CNB_REGISTRY_AUTH="+cacheAuthConfig,
										"--network", registryNetwork,
=======
										"--network", "host",
										"--env", "CNB_REGISTRY_AUTH="+cacheAuthConfig,
										"--env", "CNB_PLATFORM_API="+latestPlatformAPI,
>>>>>>> 120abfec
									)...),
									h.WithArgs(
										ctrPath(analyzerPath),
										"-daemon",
										"-cache-image", authRegCacheImage,
										"some-image",
									),
								)

								assertLogsAndRestoresCacheMetadata(t, copyDir, output)
							})
						})

						when("registry creds are provided in the docker config.json", func() {
							it("restores cache metadata", func() {
								output := h.DockerRunAndCopy(t,
									containerName,
									copyDir,
									ctrPath("/layers"),
									analyzeImage,
									h.WithFlags(
<<<<<<< HEAD
										"--env", "DOCKER_CONFIG=/docker-config",
										"--network", registryNetwork,
=======
										"--network", "host",
										"--env", "DOCKER_CONFIG=/docker-config",
										"--env", "CNB_PLATFORM_API="+latestPlatformAPI,
>>>>>>> 120abfec
									),
									h.WithArgs(
										ctrPath(analyzerPath),
										"-cache-image",
										authRegCacheImage,
										"some-image",
									),
								)

								assertLogsAndRestoresCacheMetadata(t, copyDir, output)
							})
						})
					})

					when("no auth registry", func() {
						var authRegCacheImage, noAuthRegCacheImage string

						it.Before(func() {
							metadata := minifyMetadata(t, filepath.Join("testdata", "analyzer", "cache_image_metadata.json"), platform.CacheMetadata{})

							imageName := "some-cache-image-" + h.RandString(10)
							authRegCacheImage, _ = buildAuthRegistryImage(
								t,
								imageName,
								filepath.Join("testdata", "analyzer", "cache-image"),
								"--build-arg", "fromImage="+containerBaseImage,
								"--build-arg", "metadata="+metadata,
							)

							noAuthRegCacheImage = noAuthRegistry.RepoName(imageName)
						})

						it.After(func() {
							h.DockerImageRemove(t, authRegCacheImage)
						})

						it("restores cache metadata", func() {
							output := h.DockerRunAndCopy(t,
								containerName,
								copyDir,
								ctrPath("/layers"),
								analyzeImage,
<<<<<<< HEAD
								h.WithFlags("--network", registryNetwork),
=======
								"/layers",
								h.WithFlags(
									"--network", "host",
									"--env", "CNB_PLATFORM_API="+latestPlatformAPI,
								),
>>>>>>> 120abfec
								h.WithArgs(
									ctrPath(analyzerPath),
									"-cache-image",
									noAuthRegCacheImage,
									"some-image",
								),
							)

							assertLogsAndRestoresCacheMetadata(t, copyDir, output)
						})
					})
				})
			})

			when("cache directory case", func() {
				it("restores cache metadata", func() {
					output := h.DockerSeedRunAndCopy(t,
						containerName,
						cacheFixtureDir, ctrPath("/cache"),
						copyDir, ctrPath("/layers"),
						analyzeImage,
<<<<<<< HEAD
						h.WithFlags(dockerSocketMount...),
=======
						"/layers",
						h.WithFlags(append(
							dockerSocketMount,
							"--volume", cacheVolume+":"+"/cache",
							"--env", "CNB_PLATFORM_API="+latestPlatformAPI,
						)...),
>>>>>>> 120abfec
						h.WithArgs(
							ctrPath(analyzerPath),
							"-daemon",
							"-cache-dir", ctrPath("/cache"),
							"some-image",
						),
					)

					assertLogsAndRestoresCacheMetadata(t, copyDir, output)
				})

				when("the provided cache directory isn't writeable by the CNB user's group", func() {
					it("recursively chowns the directory", func() {
						h.SkipIf(t, runtime.GOOS == "windows", "Not relevant on Windows")

						cacheVolume := h.SeedDockerVolume(t, cacheFixtureDir)
						defer h.DockerVolumeRemove(t, cacheVolume)

						output := h.DockerRun(t,
							analyzeImage,
							h.WithFlags(append(
								dockerSocketMount,
								"--volume", cacheVolume+":/cache",
								"--env", "CNB_PLATFORM_API="+latestPlatformAPI,
							)...),
							h.WithBash(
								fmt.Sprintf("chown -R 9999:9999 /cache; chmod -R 775 /cache; %s -daemon -cache-dir /cache some-image; ls -alR /cache", analyzerPath),
							),
						)

						h.AssertMatch(t, output, "2222 3333 .+ \\.")
						h.AssertMatch(t, output, "2222 3333 .+ committed")
						h.AssertMatch(t, output, "2222 3333 .+ staging")
					})
				})

				when("the provided cache directory is writeable by the CNB user's group", func() {
					it("doesn't chown the directory", func() {
						h.SkipIf(t, runtime.GOOS == "windows", "Not relevant on Windows")

						cacheVolume := h.SeedDockerVolume(t, cacheFixtureDir)
						defer h.DockerVolumeRemove(t, cacheVolume)

						output := h.DockerRun(t,
							analyzeImage,
							h.WithFlags(append(
								dockerSocketMount,
								"--volume", cacheVolume+":/cache",
								"--env", "CNB_PLATFORM_API="+latestPlatformAPI,
							)...),
							h.WithBash(
								fmt.Sprintf("chown -R 9999:3333 /cache; chmod -R 775 /cache; %s -daemon -cache-dir /cache some-image; ls -alR /cache", analyzerPath),
							),
						)

						h.AssertMatch(t, output, "9999 3333 .+ \\.")
						h.AssertMatch(t, output, "9999 3333 .+ committed")
						h.AssertMatch(t, output, "2222 3333 .+ staging")
					})
				})
			})
		})
	})

	when("registry case", func() {
		it("writes analyzed.toml", func() {
			h.DockerRunAndCopy(t,
				containerName,
				copyDir,
				ctrPath("/layers/analyzed.toml"),
				analyzeImage,
				h.WithArgs(
					ctrPath(analyzerPath),
					"some-image",
				),
			)

			assertAnalyzedMetadata(t, filepath.Join(copyDir, "analyzed.toml"))
		})

		when("app image exists", func() {
			when("auth registry", func() {
				var authRegAppImage, appAuthConfig string

				it.Before(func() {
					metadata := minifyMetadata(t, filepath.Join("testdata", "analyzer", "app_image_metadata.json"), platform.LayersMetadata{})
					authRegAppImage, appAuthConfig = buildAuthRegistryImage(
						t,
						"some-app-image-"+h.RandString(10),
						filepath.Join("testdata", "analyzer", "app-image"),
						"--build-arg", "fromImage="+containerBaseImage,
						"--build-arg", "metadata="+metadata,
					)
				})

				it.After(func() {
					h.DockerImageRemove(t, authRegAppImage)
				})

				when("registry creds are provided in CNB_REGISTRY_AUTH", func() {
					it("restores app metadata", func() {
						output := h.DockerRunAndCopy(t,
							containerName,
							copyDir,
							ctrPath("/layers"),
							analyzeImage,
							h.WithFlags(
								"--env", "CNB_REGISTRY_AUTH="+appAuthConfig,
<<<<<<< HEAD
								"--network", registryNetwork,
							),
							h.WithArgs(
								ctrPath(analyzerPath),
								authRegAppImage,
=======
								"--env", "CNB_PLATFORM_API="+latestPlatformAPI,
>>>>>>> 120abfec
							),
						)

						assertLogsAndRestoresAppMetadata(t, copyDir, output)
					})
				})

				when("registry creds are provided in the docker config.json", func() {
					it("restores app metadata", func() {
						output := h.DockerRunAndCopy(t,
							containerName,
							copyDir,
							ctrPath("/layers"),
							analyzeImage,
							h.WithFlags(
<<<<<<< HEAD
								"--env", "DOCKER_CONFIG=/docker-config",
								"--network", registryNetwork,
=======
								"--network", "host",
								"--env", "DOCKER_CONFIG=/docker-config",
								"--env", "CNB_PLATFORM_API="+latestPlatformAPI,
>>>>>>> 120abfec
							),
							h.WithArgs(
								ctrPath(analyzerPath),
								authRegAppImage,
							),
						)

						assertLogsAndRestoresAppMetadata(t, copyDir, output)
					})
				})

				when("skip layers is provided", func() {
					it("writes analyzed.toml and does not write buildpack layer metadata", func() {
						output := h.DockerRunAndCopy(t,
							containerName,
							copyDir,
							ctrPath("/layers"),
							analyzeImage,
							h.WithFlags(
								"--network", registryNetwork,
								"--env", "CNB_REGISTRY_AUTH="+appAuthConfig,
								"--env", "CNB_PLATFORM_API="+latestPlatformAPI,
							),
							h.WithArgs(
								ctrPath(analyzerPath),
								"-skip-layers",
								authRegAppImage,
							),
						)

						assertAnalyzedMetadata(t, filepath.Join(copyDir, "layers", "analyzed.toml"))
						assertWritesStoreTomlOnly(t, copyDir, output)
					})
				})
			})

			when("no auth registry", func() {
				var authRegAppImage, noAuthRegAppImage string

				it.Before(func() {
					metadata := minifyMetadata(t, filepath.Join("testdata", "analyzer", "app_image_metadata.json"), platform.LayersMetadata{})

					imageName := "some-app-image-" + h.RandString(10)
					authRegAppImage, _ = buildAuthRegistryImage(
						t,
						imageName,
						filepath.Join("testdata", "analyzer", "app-image"),
						"--build-arg", "fromImage="+containerBaseImage,
						"--build-arg", "metadata="+metadata,
					)

					noAuthRegAppImage = noAuthRegistry.RepoName(imageName)
				})

				it.After(func() {
					h.DockerImageRemove(t, authRegAppImage)
				})

				it("restores app metadata", func() {
					output := h.DockerRunAndCopy(t,
						containerName,
						copyDir,
						ctrPath("/layers"),
						analyzeImage,
<<<<<<< HEAD
						h.WithFlags("--network", registryNetwork),
=======
						"/layers",
						h.WithFlags(
							"--network", "host",
							"--env", "CNB_PLATFORM_API="+latestPlatformAPI,
						),
>>>>>>> 120abfec
						h.WithArgs(
							ctrPath(analyzerPath),
							noAuthRegAppImage,
						),
					)

					assertLogsAndRestoresAppMetadata(t, copyDir, output)
				})

				when("skip layers is provided", func() {
					it("writes analyzed.toml and does not write buildpack layer metadata", func() {
						output := h.DockerRunAndCopy(t,
							containerName,
							copyDir,
							ctrPath("/layers"),
							analyzeImage,
<<<<<<< HEAD
							h.WithFlags("--network", registryNetwork),
=======
							"/layers",
							h.WithFlags(
								"--network", "host",
								"--env", "CNB_PLATFORM_API="+latestPlatformAPI,
							),
>>>>>>> 120abfec
							h.WithArgs(
								ctrPath(analyzerPath),
								"-skip-layers",
								noAuthRegAppImage,
							),
						)

						assertAnalyzedMetadata(t, filepath.Join(copyDir, "layers", "analyzed.toml"))
						assertWritesStoreTomlOnly(t, copyDir, output)
					})
				})
			})
		})

		when("cache is provided", func() {
			when("cache image case", func() {
				when("auth registry", func() {
					var authRegCacheImage, cacheAuthConfig string

					it.Before(func() {
						metadata := minifyMetadata(t, filepath.Join("testdata", "analyzer", "cache_image_metadata.json"), platform.CacheMetadata{})
						authRegCacheImage, cacheAuthConfig = buildAuthRegistryImage(
							t,
							"some-cache-image-"+h.RandString(10),
							filepath.Join("testdata", "analyzer", "cache-image"),
							"--build-arg", "fromImage="+containerBaseImage,
							"--build-arg", "metadata="+metadata,
						)
					})

					it.After(func() {
						h.DockerImageRemove(t, authRegCacheImage)
					})

					when("registry creds are provided in CNB_REGISTRY_AUTH", func() {
						it("restores cache metadata", func() {
							output := h.DockerRunAndCopy(t,
								containerName,
								copyDir,
								ctrPath("/layers"),
								analyzeImage,
								h.WithFlags(
<<<<<<< HEAD
									"--env", "CNB_REGISTRY_AUTH="+cacheAuthConfig,
									"--network", registryNetwork,
=======
									"--network", "host",
									"--env", "CNB_REGISTRY_AUTH="+cacheAuthConfig,
									"--env", "CNB_PLATFORM_API="+latestPlatformAPI,
>>>>>>> 120abfec
								),
								h.WithArgs(
									ctrPath(analyzerPath),
									"-cache-image", authRegCacheImage,
									"some-image",
								),
							)

							assertLogsAndRestoresCacheMetadata(t, copyDir, output)
						})
					})

					when("registry creds are provided in the docker config.json", func() {
						it("restores cache metadata", func() {
							output := h.DockerRunAndCopy(t,
								containerName,
								copyDir,
								ctrPath("/layers"),
								analyzeImage,
								h.WithFlags(
<<<<<<< HEAD
									"--env", "DOCKER_CONFIG=/docker-config",
									"--network", registryNetwork,
=======
									"--network", "host",
									"--env", "DOCKER_CONFIG=/docker-config",
									"--env", "CNB_PLATFORM_API="+latestPlatformAPI,
>>>>>>> 120abfec
								),
								h.WithArgs(
									ctrPath(analyzerPath),
									"-cache-image",
									authRegCacheImage,
									"some-image",
								),
							)

							assertLogsAndRestoresCacheMetadata(t, copyDir, output)
						})
					})
				})

				when("no auth registry", func() {
					var authRegCacheImage, noAuthRegCacheImage string

					it.Before(func() {
						metadata := minifyMetadata(t, filepath.Join("testdata", "analyzer", "cache_image_metadata.json"), platform.CacheMetadata{})

						imageName := "some-cache-image-" + h.RandString(10)
						authRegCacheImage, _ = buildAuthRegistryImage(
							t,
							imageName,
							filepath.Join("testdata", "analyzer", "cache-image"),
							"--build-arg", "fromImage="+containerBaseImage,
							"--build-arg", "metadata="+metadata,
						)

						noAuthRegCacheImage = noAuthRegistry.RepoName(imageName)
					})

					it.After(func() {
						h.DockerImageRemove(t, authRegCacheImage)
					})

					it("restores cache metadata", func() {
						output := h.DockerRunAndCopy(t,
							containerName,
							copyDir,
							ctrPath("/layers"),
							analyzeImage,
<<<<<<< HEAD
							h.WithFlags("--network", registryNetwork),
=======
							"/layers",
							h.WithFlags(
								"--network", "host",
								"--env", "CNB_PLATFORM_API="+latestPlatformAPI,
							),
>>>>>>> 120abfec
							h.WithArgs(
								ctrPath(analyzerPath),
								"-cache-image", noAuthRegCacheImage,
								"some-image",
							),
						)

						assertLogsAndRestoresCacheMetadata(t, copyDir, output)
					})
				})
			})

			when("cache directory case", func() {
				it("restores cache metadata", func() {
					output := h.DockerSeedRunAndCopy(t,
						containerName,
						cacheFixtureDir, ctrPath("/cache"),
						copyDir, ctrPath("/layers"),
						analyzeImage,
<<<<<<< HEAD
=======
						"/layers",
						h.WithFlags(
							"--volume", cacheVolume+":"+"/cache",
							"--env", "CNB_PLATFORM_API="+latestPlatformAPI,
						),
>>>>>>> 120abfec
						h.WithArgs(
							ctrPath(analyzerPath),
							"-cache-dir", ctrPath("/cache"),
							"some-image",
						),
					)

					assertLogsAndRestoresCacheMetadata(t, copyDir, output)
				})
			})
		})
	})

	when("Platform API < 0.5", func() {
		when("layers path is provided", func() {
			it("uses the group path at the working directory and writes analyzed.toml at the working directory", func() {
				otherLayersDir := filepath.Join(copyDir, "other-layers")
				layersDir := filepath.Join(copyDir, "layers")

				// The working directory is set to /layers in the Dockerfile
				h.DockerSeedRunAndCopy(t,
					containerName,
					cacheFixtureDir, ctrPath("/cache"),
					otherLayersDir, ctrPath("/other-layers"),
					analyzeImage,
					h.WithFlags(
<<<<<<< HEAD
=======
						"--volume", cacheVolume+":"+"/cache",
>>>>>>> 120abfec
						"--env", "CNB_PLATFORM_API=0.4",
					),
					h.WithArgs(
						ctrPath(analyzerPath),
						"-layers", ctrPath("/other-layers"),
						"-cache-dir", ctrPath("/cache"), // use a cache so that we can observe the effect of group.toml on /some-other-layers (since we don't have a previous image)
						"some-image",
					),
				)
				h.AssertPathExists(t, filepath.Join(otherLayersDir, "some-buildpack-id"))

				h.DockerCopyOut(t, containerName, ctrPath("/layers"), layersDir)
				assertAnalyzedMetadata(t, filepath.Join(layersDir, "analyzed.toml"))
			})
		})
	})

	when("Platform API = 0.5", func() {
		when("layers path is provided", func() {
			it("uses the group path at the layers path and writes analyzed.toml at the layers path", func() {
				h.DockerSeedRunAndCopy(t,
					containerName,
					cacheFixtureDir, ctrPath("/cache"),
					copyDir, ctrPath("/some-other-layers"),
					analyzeImage,
					h.WithFlags(
<<<<<<< HEAD
=======
						"--volume", cacheVolume+":"+"/cache",
>>>>>>> 120abfec
						"--env", "CNB_PLATFORM_API=0.5",
					),
					h.WithArgs(
						ctrPath(analyzerPath),
						"-layers", ctrPath("/some-other-layers"),
						"-cache-dir", ctrPath("/cache"), // use a cache so that we can observe the effect of group.toml on /some-other-layers (since we don't have a previous image)
						"some-image",
					),
				)

				assertAnalyzedMetadata(t, filepath.Join(copyDir, "some-other-layers", "analyzed.toml"))
				h.AssertPathExists(t, filepath.Join(copyDir, "some-other-layers", "another-buildpack-id"))
			})
		})
	})
}

func minifyMetadata(t *testing.T, path string, metadataStruct interface{}) string {
	metadata, err := ioutil.ReadFile(path)
	h.AssertNil(t, err)

	// Unmarshal and marshal to strip unnecessary whitespace
	h.AssertNil(t, json.Unmarshal(metadata, &metadataStruct))
	flatMetadata, err := json.Marshal(metadataStruct)
	h.AssertNil(t, err)

	return string(flatMetadata)
}

func buildAuthRegistryImage(t *testing.T, repoName, context string, buildArgs ...string) (string, string) {
	// Build image
	regRepoName := registry.RepoName(repoName)
	h.DockerBuild(t, regRepoName, context, h.WithArgs(buildArgs...))

	// Push image
	h.AssertNil(t, h.PushImage(h.DockerCli(t), regRepoName, registry.EncodedLabeledAuth()))

	// Setup auth
	authConfig, err := auth.BuildEnvVar(authn.DefaultKeychain, regRepoName)
	h.AssertNil(t, err)

	return regRepoName, authConfig
}

func assertAnalyzedMetadata(t *testing.T, path string) {
	contents, _ := ioutil.ReadFile(path)
	h.AssertEq(t, len(contents) > 0, true)

	var analyzedMd platform.AnalyzedMetadata
	_, err := toml.Decode(string(contents), &analyzedMd)
	h.AssertNil(t, err)
}

func assertLogsAndRestoresAppMetadata(t *testing.T, dir, output string) {
	layerFilenames := []string{
		"launch-build-cache-layer.sha",
		"launch-build-cache-layer.toml",
		"launch-cache-layer.sha",
		"launch-cache-layer.toml",
		"launch-layer.sha",
		"launch-layer.toml",
		"store.toml",
	}
	for _, filename := range layerFilenames {
		h.AssertPathExists(t, filepath.Join(dir, "layers", "some-buildpack-id", filename))
	}
	layerNames := []string{
		"launch-build-cache-layer",
		"launch-cache-layer",
		"launch-layer",
	}
	for _, layerName := range layerNames {
		h.AssertStringContains(t, output, fmt.Sprintf("Restoring metadata for \"some-buildpack-id:%s\"", layerName))
	}
}

func assertLogsAndRestoresCacheMetadata(t *testing.T, dir, output string) {
	h.AssertPathExists(t, filepath.Join(dir, "layers", "some-buildpack-id", "some-layer.sha"))
	h.AssertPathExists(t, filepath.Join(dir, "layers", "some-buildpack-id", "some-layer.toml"))
	h.AssertStringContains(t, output, "Restoring metadata for \"some-buildpack-id:some-layer\" from cache")
}

func assertWritesStoreTomlOnly(t *testing.T, dir, output string) {
	h.AssertPathExists(t, filepath.Join(dir, "layers", "some-buildpack-id", "store.toml"))
	layerFilenames := []string{
		"launch-build-cache-layer.sha",
		"launch-build-cache-layer.toml",
		"launch-cache-layer.sha",
		"launch-cache-layer.toml",
		"launch-layer.sha",
		"launch-layer.toml",
	}
	for _, filename := range layerFilenames {
		h.AssertPathDoesNotExist(t, filepath.Join(dir, "layers", "some-buildpack-id", filename))
	}
	h.AssertStringContains(t, output, "Skipping buildpack layer analysis")
}<|MERGE_RESOLUTION|>--- conflicted
+++ resolved
@@ -123,15 +123,11 @@
 		it("warns", func() {
 			output := h.DockerRun(t,
 				analyzeImage,
-<<<<<<< HEAD
+				h.WithFlags("--env", "CNB_PLATFORM_API="+latestPlatformAPI),
 				h.WithArgs(
 					ctrPath(analyzerPath),
 					"some-image",
 				),
-=======
-				h.WithFlags("--env", "CNB_PLATFORM_API="+latestPlatformAPI),
-				h.WithArgs(analyzerPath, "some-image"),
->>>>>>> 120abfec
 			)
 
 			expected := "Not restoring cached layer metadata, no cache flag specified."
@@ -161,14 +157,9 @@
 				cacheFixtureDir, ctrPath("/cache"),
 				copyDir, ctrPath("/layers"),
 				analyzeImage,
-<<<<<<< HEAD
-=======
-				"/layers",
 				h.WithFlags(
-					"--volume", cacheVolume+":"+"/cache", // use a cache so that we can observe the effect of other-group.toml on /layers
 					"--env", "CNB_PLATFORM_API="+latestPlatformAPI,
 				),
->>>>>>> 120abfec
 				h.WithArgs(
 					ctrPath(analyzerPath),
 					"-cache-dir", ctrPath("/cache"),
@@ -189,11 +180,7 @@
 				copyDir,
 				ctrPath("/some-dir/some-analyzed.toml"),
 				analyzeImage,
-<<<<<<< HEAD
-=======
-				"/some-dir/some-analyzed.toml",
 				h.WithFlags("--env", "CNB_PLATFORM_API="+latestPlatformAPI),
->>>>>>> 120abfec
 				h.WithArgs(
 					ctrPath(analyzerPath),
 					"-analyzed", ctrPath("/some-dir/some-analyzed.toml"),
@@ -212,21 +199,15 @@
 				copyDir,
 				ctrPath("/layers/analyzed.toml"),
 				analyzeImage,
-<<<<<<< HEAD
-				h.WithFlags(dockerSocketMount...),
-				h.WithArgs(
-					ctrPath(analyzerPath),
-					"-daemon",
-					"some-image",
-				),
-=======
-				"/layers/analyzed.toml",
 				h.WithFlags(append(
 					dockerSocketMount,
 					"--env", "CNB_PLATFORM_API="+latestPlatformAPI,
 				)...),
-				h.WithArgs(analyzerPath, "-daemon", "some-image"),
->>>>>>> 120abfec
+				h.WithArgs(
+					ctrPath(analyzerPath),
+					"-daemon",
+          "some-image",
+				),
 			)
 
 			assertAnalyzedMetadata(t, filepath.Join(copyDir, "analyzed.toml"))
@@ -260,21 +241,15 @@
 					copyDir,
 					ctrPath("/layers"),
 					analyzeImage,
-<<<<<<< HEAD
-					h.WithFlags(dockerSocketMount...),
-					h.WithArgs(
-						ctrPath(analyzerPath),
-						"-daemon",
-						appImage,
-					),
-=======
-					"/layers",
 					h.WithFlags(append(
 						dockerSocketMount,
 						"--env", "CNB_PLATFORM_API="+latestPlatformAPI,
 					)...),
-					h.WithArgs(analyzerPath, "-daemon", appImage),
->>>>>>> 120abfec
+					h.WithArgs(
+						ctrPath(analyzerPath),
+						"-daemon",
+            appImage,
+					),
 				)
 
 				assertLogsAndRestoresAppMetadata(t, copyDir, output)
@@ -287,15 +262,10 @@
 						copyDir,
 						ctrPath("/layers"),
 						analyzeImage,
-<<<<<<< HEAD
-						h.WithFlags(dockerSocketMount...),
-=======
-						"/layers",
 						h.WithFlags(append(
 							dockerSocketMount,
 							"--env", "CNB_PLATFORM_API="+latestPlatformAPI,
 						)...),
->>>>>>> 120abfec
 						h.WithArgs(
 							ctrPath(analyzerPath),
 							"-daemon",
@@ -340,15 +310,10 @@
 							copyDir,
 							ctrPath("/layers"),
 							analyzeImage,
-<<<<<<< HEAD
-							h.WithFlags(dockerSocketMount...),
-=======
-							"/layers",
 							h.WithFlags(append(
 								dockerSocketMount,
 								"--env", "CNB_PLATFORM_API="+latestPlatformAPI,
 							)...),
->>>>>>> 120abfec
 							h.WithArgs(
 								ctrPath(analyzerPath),
 								"-daemon",
@@ -390,14 +355,9 @@
 									analyzeImage,
 									h.WithFlags(append(
 										dockerSocketMount,
-<<<<<<< HEAD
-										"--env", "CNB_REGISTRY_AUTH="+cacheAuthConfig,
 										"--network", registryNetwork,
-=======
-										"--network", "host",
 										"--env", "CNB_REGISTRY_AUTH="+cacheAuthConfig,
 										"--env", "CNB_PLATFORM_API="+latestPlatformAPI,
->>>>>>> 120abfec
 									)...),
 									h.WithArgs(
 										ctrPath(analyzerPath),
@@ -419,14 +379,9 @@
 									ctrPath("/layers"),
 									analyzeImage,
 									h.WithFlags(
-<<<<<<< HEAD
 										"--env", "DOCKER_CONFIG=/docker-config",
 										"--network", registryNetwork,
-=======
-										"--network", "host",
-										"--env", "DOCKER_CONFIG=/docker-config",
 										"--env", "CNB_PLATFORM_API="+latestPlatformAPI,
->>>>>>> 120abfec
 									),
 									h.WithArgs(
 										ctrPath(analyzerPath),
@@ -469,15 +424,10 @@
 								copyDir,
 								ctrPath("/layers"),
 								analyzeImage,
-<<<<<<< HEAD
-								h.WithFlags("--network", registryNetwork),
-=======
-								"/layers",
 								h.WithFlags(
-									"--network", "host",
+									"--network", registryNetwork,
 									"--env", "CNB_PLATFORM_API="+latestPlatformAPI,
 								),
->>>>>>> 120abfec
 								h.WithArgs(
 									ctrPath(analyzerPath),
 									"-cache-image",
@@ -499,16 +449,10 @@
 						cacheFixtureDir, ctrPath("/cache"),
 						copyDir, ctrPath("/layers"),
 						analyzeImage,
-<<<<<<< HEAD
-						h.WithFlags(dockerSocketMount...),
-=======
-						"/layers",
 						h.WithFlags(append(
 							dockerSocketMount,
-							"--volume", cacheVolume+":"+"/cache",
 							"--env", "CNB_PLATFORM_API="+latestPlatformAPI,
 						)...),
->>>>>>> 120abfec
 						h.WithArgs(
 							ctrPath(analyzerPath),
 							"-daemon",
@@ -617,15 +561,12 @@
 							analyzeImage,
 							h.WithFlags(
 								"--env", "CNB_REGISTRY_AUTH="+appAuthConfig,
-<<<<<<< HEAD
 								"--network", registryNetwork,
+								"--env", "CNB_PLATFORM_API="+latestPlatformAPI,
 							),
 							h.WithArgs(
 								ctrPath(analyzerPath),
 								authRegAppImage,
-=======
-								"--env", "CNB_PLATFORM_API="+latestPlatformAPI,
->>>>>>> 120abfec
 							),
 						)
 
@@ -641,14 +582,9 @@
 							ctrPath("/layers"),
 							analyzeImage,
 							h.WithFlags(
-<<<<<<< HEAD
 								"--env", "DOCKER_CONFIG=/docker-config",
 								"--network", registryNetwork,
-=======
-								"--network", "host",
-								"--env", "DOCKER_CONFIG=/docker-config",
 								"--env", "CNB_PLATFORM_API="+latestPlatformAPI,
->>>>>>> 120abfec
 							),
 							h.WithArgs(
 								ctrPath(analyzerPath),
@@ -713,15 +649,10 @@
 						copyDir,
 						ctrPath("/layers"),
 						analyzeImage,
-<<<<<<< HEAD
-						h.WithFlags("--network", registryNetwork),
-=======
-						"/layers",
 						h.WithFlags(
-							"--network", "host",
+							"--network", registryNetwork,
 							"--env", "CNB_PLATFORM_API="+latestPlatformAPI,
 						),
->>>>>>> 120abfec
 						h.WithArgs(
 							ctrPath(analyzerPath),
 							noAuthRegAppImage,
@@ -738,15 +669,10 @@
 							copyDir,
 							ctrPath("/layers"),
 							analyzeImage,
-<<<<<<< HEAD
-							h.WithFlags("--network", registryNetwork),
-=======
-							"/layers",
 							h.WithFlags(
-								"--network", "host",
+								"--network", registryNetwork,
 								"--env", "CNB_PLATFORM_API="+latestPlatformAPI,
 							),
->>>>>>> 120abfec
 							h.WithArgs(
 								ctrPath(analyzerPath),
 								"-skip-layers",
@@ -789,14 +715,9 @@
 								ctrPath("/layers"),
 								analyzeImage,
 								h.WithFlags(
-<<<<<<< HEAD
 									"--env", "CNB_REGISTRY_AUTH="+cacheAuthConfig,
 									"--network", registryNetwork,
-=======
-									"--network", "host",
-									"--env", "CNB_REGISTRY_AUTH="+cacheAuthConfig,
 									"--env", "CNB_PLATFORM_API="+latestPlatformAPI,
->>>>>>> 120abfec
 								),
 								h.WithArgs(
 									ctrPath(analyzerPath),
@@ -817,14 +738,9 @@
 								ctrPath("/layers"),
 								analyzeImage,
 								h.WithFlags(
-<<<<<<< HEAD
 									"--env", "DOCKER_CONFIG=/docker-config",
 									"--network", registryNetwork,
-=======
-									"--network", "host",
-									"--env", "DOCKER_CONFIG=/docker-config",
-									"--env", "CNB_PLATFORM_API="+latestPlatformAPI,
->>>>>>> 120abfec
+								"--env", "CNB_PLATFORM_API="+latestPlatformAPI,
 								),
 								h.WithArgs(
 									ctrPath(analyzerPath),
@@ -867,15 +783,10 @@
 							copyDir,
 							ctrPath("/layers"),
 							analyzeImage,
-<<<<<<< HEAD
-							h.WithFlags("--network", registryNetwork),
-=======
-							"/layers",
 							h.WithFlags(
-								"--network", "host",
+								"--network", registryNetwork,
 								"--env", "CNB_PLATFORM_API="+latestPlatformAPI,
 							),
->>>>>>> 120abfec
 							h.WithArgs(
 								ctrPath(analyzerPath),
 								"-cache-image", noAuthRegCacheImage,
@@ -895,14 +806,9 @@
 						cacheFixtureDir, ctrPath("/cache"),
 						copyDir, ctrPath("/layers"),
 						analyzeImage,
-<<<<<<< HEAD
-=======
-						"/layers",
 						h.WithFlags(
-							"--volume", cacheVolume+":"+"/cache",
 							"--env", "CNB_PLATFORM_API="+latestPlatformAPI,
 						),
->>>>>>> 120abfec
 						h.WithArgs(
 							ctrPath(analyzerPath),
 							"-cache-dir", ctrPath("/cache"),
@@ -929,10 +835,6 @@
 					otherLayersDir, ctrPath("/other-layers"),
 					analyzeImage,
 					h.WithFlags(
-<<<<<<< HEAD
-=======
-						"--volume", cacheVolume+":"+"/cache",
->>>>>>> 120abfec
 						"--env", "CNB_PLATFORM_API=0.4",
 					),
 					h.WithArgs(
@@ -959,10 +861,6 @@
 					copyDir, ctrPath("/some-other-layers"),
 					analyzeImage,
 					h.WithFlags(
-<<<<<<< HEAD
-=======
-						"--volume", cacheVolume+":"+"/cache",
->>>>>>> 120abfec
 						"--env", "CNB_PLATFORM_API=0.5",
 					),
 					h.WithArgs(
